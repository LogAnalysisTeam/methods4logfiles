--- conflicted
+++ resolved
@@ -132,11 +132,6 @@
             if self.verbose:
                 digits = int(np.log10(self.epochs)) + 1
                 print(f'Epoch: {epoch + 1:{digits}}/{self.epochs}, loss: {loss:.5f}, time: {execution_time:.5f} s')
-<<<<<<< HEAD
-
-        torch.cuda.empty_cache()
-=======
->>>>>>> 1be692ee
         return self
 
     def predict(self, X: np.ndarray) -> np.array:
@@ -150,11 +145,6 @@
             for (batch,) in test_dl:
                 batch = batch.to(self._device)
                 ret.extend(torch.mean(loss_function(self._model(batch), batch), (1, 2)).tolist())
-<<<<<<< HEAD
-
-            torch.cuda.empty_cache()
-=======
->>>>>>> 1be692ee
             return np.asarray(ret)
 
     def set_params(self, **kwargs):
